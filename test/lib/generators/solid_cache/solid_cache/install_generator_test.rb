# frozen_string_literal: true

require "test_helper"
require "generators/solid_cache/install/install_generator"

module SolidCache
  class SolidCache::InstallGeneratorTest < Rails::Generators::TestCase
    tests SolidCache::InstallGenerator

    destination File.expand_path("../../../../../tmp", __dir__)
    setup :prepare_destination

    setup do
      dummy_app_fixture = File.expand_path("../../../../fixtures/generators/dummy_app", __dir__)
      files = Dir.glob("#{dummy_app_fixture}/*")
      FileUtils.cp_r(files, destination_root)
    end

    test "generator updates environment config" do
      run_generator
      assert_file "#{destination_root}/config/solid_cache.yml", expected_solid_cache_config
      assert_file "#{destination_root}/db/cache_schema.rb"
      assert_file "#{destination_root}/config/environments/development.rb", /config.cache_store = :memory_store\n/
      assert_file "#{destination_root}/config/environments/development.rb", /config.cache_store = :null_store\n/
      assert_file "#{destination_root}/config/environments/test.rb", /config.cache_store = :null_store\n/
      assert_file "#{destination_root}/config/environments/production.rb", /config.cache_store = :solid_cache_store\n/
    end

    private
      def expected_solid_cache_config
        <<~YAML
          default: &default
            store_options:
              # Cap age of oldest cache entry to fulfill retention policies
              # max_age: <%= 60.days.to_i %>
              max_size: <%= 256.megabytes %>
              namespace: <%= Rails.env %>

          development:
            <<: *default

          test:
            <<: *default

          production:
            database: cache
            <<: *default
        YAML
      end
<<<<<<< HEAD

      def copy_database_config_fixture_to_destination_root(database)
        FileUtils.cp(File.expand_path("../../../../configs/#{database}-database.yml", __dir__), Pathname.new(destination_root).join("config/database.yml"))
      end
=======
>>>>>>> 1a7bc82f
  end
end<|MERGE_RESOLUTION|>--- conflicted
+++ resolved
@@ -47,12 +47,5 @@
             <<: *default
         YAML
       end
-<<<<<<< HEAD
-
-      def copy_database_config_fixture_to_destination_root(database)
-        FileUtils.cp(File.expand_path("../../../../configs/#{database}-database.yml", __dir__), Pathname.new(destination_root).join("config/database.yml"))
-      end
-=======
->>>>>>> 1a7bc82f
   end
 end